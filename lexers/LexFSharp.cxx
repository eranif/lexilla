--- conflicted
+++ resolved
@@ -83,16 +83,6 @@
 };
 
 struct FSharpString {
-<<<<<<< HEAD
-	Sci_Position startPos;
-	int startChar;
-	FSharpString() {
-		startPos = ZERO_LENGTH;
-		startChar = '"';
-	}
-	inline bool HasLength() const {
-		return startPos > ZERO_LENGTH;
-=======
 	Sci_Position startPos = INVALID_POSITION;
 	int startChar = '"', nextChar = '\0';
 	constexpr bool HasLength() const {
@@ -103,7 +93,6 @@
 	}
 	constexpr bool IsVerbatim() const {
 		return startChar == '@' || (startChar == '$' && nextChar == '@');
->>>>>>> 7ed29b53
 	}
 };
 
