// Scintilla source code edit control
/** @file SparseState.h
 ** Hold lexer state that may change rarely.
 ** This is often per-line state such as whether a particular type of section has been entered.
 ** A state continues until it is changed.
 **/
// Copyright 2011 by Neil Hodgson <neilh@scintilla.org>
// The License.txt file describes the conditions under which this software may be distributed.

#ifndef SPARSESTATE_H
#define SPARSESTATE_H

namespace Lexilla {

template <typename T>
class SparseState {
	struct State {
		Sci_Position position;
		T value;
<<<<<<< HEAD
		State(Sci_Position position_, T value_) noexcept : position(position_), value(value_) {
=======
		constexpr State(Sci_Position position_, T value_) noexcept :
			position(position_), value(std::move(value_)) {
>>>>>>> 7ed29b53
		}
		inline bool operator<(const State &other) const noexcept {
			return position < other.position;
		}
		inline bool operator==(const State &other) const noexcept {
			return (position == other.position) && (value == other.value);
		}
	};
	Sci_Position positionFirst;
	typedef std::vector<State> stateVector;
	stateVector states;

	typename stateVector::iterator Find(Sci_Position position) {
		const State searchValue(position, T());
		return std::lower_bound(states.begin(), states.end(), searchValue);
	}

public:
	explicit SparseState(Sci_Position positionFirst_=-1) {
		positionFirst = positionFirst_;
	}
	void Set(Sci_Position position, T value) {
		Delete(position);
		if (states.empty() || (value != states[states.size()-1].value)) {
			states.push_back(State(position, value));
		}
	}
	T ValueAt(Sci_Position position) {
		if (states.empty())
			return T();
		if (position < states[0].position)
			return T();
		typename stateVector::iterator low = Find(position);
		if (low == states.end()) {
			return states[states.size()-1].value;
		} else {
			if (low->position > position) {
				--low;
			}
			return low->value;
		}
	}
	bool Delete(Sci_Position position) {
		typename stateVector::iterator low = Find(position);
		if (low != states.end()) {
			states.erase(low, states.end());
			return true;
		}
		return false;
	}
	size_t size() const {
		return states.size();
	}

	// Returns true if Merge caused a significant change
	bool Merge(const SparseState<T> &other, Sci_Position ignoreAfter) {
		// Changes caused beyond ignoreAfter are not significant
		Delete(ignoreAfter+1);

		bool different = true;
		bool changed = false;
		typename stateVector::iterator low = Find(other.positionFirst);
		if (static_cast<size_t>(states.end() - low) == other.states.size()) {
			// Same number in other as after positionFirst in this
			different = !std::equal(low, states.end(), other.states.begin());
		}
		if (different) {
			if (low != states.end()) {
				states.erase(low, states.end());
				changed = true;
			}
			typename stateVector::const_iterator startOther = other.states.begin();
			if (!states.empty() && !other.states.empty() && states.back().value == startOther->value)
				++startOther;
			if (startOther != other.states.end()) {
				states.insert(states.end(), startOther, other.states.end());
				changed = true;
			}
		}
		return changed;
	}
};

}

#endif<|MERGE_RESOLUTION|>--- conflicted
+++ resolved
@@ -17,12 +17,8 @@
 	struct State {
 		Sci_Position position;
 		T value;
-<<<<<<< HEAD
-		State(Sci_Position position_, T value_) noexcept : position(position_), value(value_) {
-=======
-		constexpr State(Sci_Position position_, T value_) noexcept :
+		State(Sci_Position position_, T value_) noexcept :
 			position(position_), value(std::move(value_)) {
->>>>>>> 7ed29b53
 		}
 		inline bool operator<(const State &other) const noexcept {
 			return position < other.position;
