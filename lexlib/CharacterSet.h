// Scintilla source code edit control
/** @file CharacterSet.h
 ** Encapsulates a set of characters. Used to test if a character is within a set.
 **/
// Copyright 2007 by Neil Hodgson <neilh@scintilla.org>
// The License.txt file describes the conditions under which this software may be distributed.

#ifndef CHARACTERSET_H
#define CHARACTERSET_H

namespace Lexilla {

template<int N>
class CharacterSetArray {
	unsigned char bset[(N-1)/8 + 1] = {};
	bool valueAfter = false;
public:
	enum setBase {
		setNone=0,
		setLower=1,
		setUpper=2,
		setDigits=4,
		setAlpha=setLower|setUpper,
		setAlphaNum=setAlpha|setDigits
	};
	CharacterSetArray(setBase base=setNone, const char *initialSet="", bool valueAfter_=false) noexcept {
		valueAfter = valueAfter_;
		AddString(initialSet);
		if (base & setLower)
			AddString("abcdefghijklmnopqrstuvwxyz");
		if (base & setUpper)
			AddString("ABCDEFGHIJKLMNOPQRSTUVWXYZ");
		if (base & setDigits)
			AddString("0123456789");
	}
	CharacterSetArray(const char *initialSet, bool valueAfter_=false) noexcept :
		CharacterSetArray(setNone, initialSet, valueAfter_) {
	}
	// For compatibility with previous version but should not be used in new code.
	CharacterSetArray(setBase base, const char *initialSet, [[maybe_unused]]int size_, bool valueAfter_=false) noexcept :
		CharacterSetArray(base, initialSet, valueAfter_) {
		assert(size_ == N);
	}
	void Add(int val) noexcept {
		assert(val >= 0);
		assert(val < N);
		bset[val >> 3] |= 1 << (val & 7);
	}
	void AddString(const char *setToAdd) noexcept {
		for (const char *cp=setToAdd; *cp; cp++) {
			const unsigned char uch = *cp;
			assert(uch < N);
			Add(uch);
		}
	}
	bool Contains(int val) const noexcept {
		assert(val >= 0);
		if (val < 0) return false;
		if (val >= N) return valueAfter;
		return bset[val >> 3] & (1 << (val & 7));
	}
	bool Contains(char ch) const noexcept {
		// Overload char as char may be signed
		const unsigned char uch = ch;
		return Contains(uch);
	}
};

using CharacterSet = CharacterSetArray<0x80>;

// Functions for classifying characters

template <typename T, typename... Args>
constexpr bool AnyOf(T t, Args... args) noexcept {
#if defined(__clang__)
	static_assert(__is_integral(T) || __is_enum(T));
#endif
	return ((t == args) || ...);
}

// prevent pointer without <type_traits>
template <typename T, typename... Args>
constexpr void AnyOf([[maybe_unused]] T *t, [[maybe_unused]] Args... args) noexcept {}
template <typename T, typename... Args>
constexpr void AnyOf([[maybe_unused]] const T *t, [[maybe_unused]] Args... args) noexcept {}

constexpr bool IsASpace(int ch) noexcept {
    return (ch == ' ') || ((ch >= 0x09) && (ch <= 0x0d));
}

constexpr bool IsASpaceOrTab(int ch) noexcept {
	return (ch == ' ') || (ch == '\t');
}

constexpr bool IsADigit(int ch) noexcept {
	return (ch >= '0') && (ch <= '9');
}

<<<<<<< HEAD
inline bool IsADigit(int ch, int base) noexcept {
=======
constexpr bool IsAHeXDigit(int ch) noexcept {
	return (ch >= '0' && ch <= '9')
		|| (ch >= 'A' && ch <= 'F')
		|| (ch >= 'a' && ch <= 'f');
}

constexpr bool IsAnOctalDigit(int ch) noexcept {
	return ch >= '0' && ch <= '7';
}

constexpr bool IsADigit(int ch, int base) noexcept {
>>>>>>> 7ed29b53
	if (base <= 10) {
		return (ch >= '0') && (ch < '0' + base);
	} else {
		return ((ch >= '0') && (ch <= '9')) ||
		       ((ch >= 'A') && (ch < 'A' + base - 10)) ||
		       ((ch >= 'a') && (ch < 'a' + base - 10));
	}
}

constexpr bool IsASCII(int ch) noexcept {
	return (ch >= 0) && (ch < 0x80);
}

constexpr bool IsLowerCase(int ch) noexcept {
	return (ch >= 'a') && (ch <= 'z');
}

constexpr bool IsUpperCase(int ch) noexcept {
	return (ch >= 'A') && (ch <= 'Z');
}

constexpr bool IsUpperOrLowerCase(int ch) noexcept {
	return IsUpperCase(ch) || IsLowerCase(ch);
}

constexpr bool IsAlphaNumeric(int ch) noexcept {
	return
		((ch >= '0') && (ch <= '9')) ||
		((ch >= 'a') && (ch <= 'z')) ||
		((ch >= 'A') && (ch <= 'Z'));
}

/**
 * Check if a character is a space.
 * This is ASCII specific but is safe with chars >= 0x80.
 */
constexpr bool isspacechar(int ch) noexcept {
    return (ch == ' ') || ((ch >= 0x09) && (ch <= 0x0d));
}

constexpr bool iswordchar(int ch) noexcept {
	return IsAlphaNumeric(ch) || ch == '.' || ch == '_';
}

constexpr bool iswordstart(int ch) noexcept {
	return IsAlphaNumeric(ch) || ch == '_';
}

inline bool isoperator(int ch) noexcept {
	if (IsAlphaNumeric(ch))
		return false;
	if (ch == '%' || ch == '^' || ch == '&' || ch == '*' ||
	        ch == '(' || ch == ')' || ch == '-' || ch == '+' ||
	        ch == '=' || ch == '|' || ch == '{' || ch == '}' ||
	        ch == '[' || ch == ']' || ch == ':' || ch == ';' ||
	        ch == '<' || ch == '>' || ch == ',' || ch == '/' ||
	        ch == '?' || ch == '!' || ch == '.' || ch == '~')
		return true;
	return false;
}

// Simple case functions for ASCII supersets.

template <typename T>
inline T MakeUpperCase(T ch) noexcept {
	if (ch < 'a' || ch > 'z')
		return ch;
	else
		return ch - 'a' + 'A';
}

template <typename T>
inline T MakeLowerCase(T ch) noexcept {
	if (ch < 'A' || ch > 'Z')
		return ch;
	else
		return ch - 'A' + 'a';
}

int CompareCaseInsensitive(const char *a, const char *b) noexcept;
bool EqualCaseInsensitive(std::string_view a, std::string_view b) noexcept;
int CompareNCaseInsensitive(const char *a, const char *b, size_t len) noexcept;

}

#endif<|MERGE_RESOLUTION|>--- conflicted
+++ resolved
@@ -96,9 +96,6 @@
 	return (ch >= '0') && (ch <= '9');
 }
 
-<<<<<<< HEAD
-inline bool IsADigit(int ch, int base) noexcept {
-=======
 constexpr bool IsAHeXDigit(int ch) noexcept {
 	return (ch >= '0' && ch <= '9')
 		|| (ch >= 'A' && ch <= 'F')
@@ -109,8 +106,7 @@
 	return ch >= '0' && ch <= '7';
 }
 
-constexpr bool IsADigit(int ch, int base) noexcept {
->>>>>>> 7ed29b53
+inline bool IsADigit(int ch, int base) noexcept {
 	if (base <= 10) {
 		return (ch >= '0') && (ch < '0' + base);
 	} else {
