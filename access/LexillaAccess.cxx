// SciTE - Scintilla based Text Editor
/** @file LexillaAccess.cxx
 ** Interface to loadable lexers.
 ** Maintains a list of lexer library paths and CreateLexer functions.
 ** If list changes then load all the lexer libraries and find the functions.
 ** When asked to create a lexer, call each function until one succeeds.
 **/
// Copyright 2019 by Neil Hodgson <neilh@scintilla.org>
// The License.txt file describes the conditions under which this software may be distributed.

#include <cstring>

#include <string>
#include <vector>
#include <set>

#if !defined(_WIN32)
#include <dlfcn.h>
#else
#include <windows.h>
#endif

#include "ILexer.h"

#include "Lexilla.h"

#include "LexillaAccess.h"

namespace {

#if defined(_WIN32)
typedef FARPROC Function;
typedef HMODULE Module;
constexpr const char *pathSeparator = "\\";
#else
typedef void *Function;
typedef void *Module;
constexpr const char *pathSeparator = "/";
#endif

/// Generic function to convert from a Function(void* or FARPROC) to a function pointer.
/// This avoids undefined and conditionally defined behaviour.
template<typename T>
T FunctionPointer(Function function) noexcept {
	static_assert(sizeof(T) == sizeof(function), "sizeof(function)");
	T fp {};
	memcpy(&fp, &function, sizeof(T));
	return fp;
}

#if defined(_WIN32)

std::wstring WideStringFromUTF8(std::string const& sv) {
	const int sLength = static_cast<int>(sv.length());
	const int cchWide = ::MultiByteToWideChar(CP_UTF8, 0, sv.data(), sLength, nullptr, 0);
	std::wstring sWide(cchWide, 0);
	::MultiByteToWideChar(CP_UTF8, 0, sv.data(), sLength, sWide.data(), cchWide);
	return sWide;
}

#endif

// Turn off deprecation checks as LexillaAccess deprecates its wrapper over
// the deprecated LexerNameFromID. Thus use within LexillaAccess is intentional.
#if defined(__GNUC__) || defined(__clang__)
#pragma GCC diagnostic ignored "-Wdeprecated-declarations"
#else
#pragma warning(disable: 4996)
#endif

std::string directoryLoadDefault;
std::string lastLoaded;

struct LexLibrary {
	Lexilla::CreateLexerFn fnCL;
	Lexilla::LexerNameFromIDFn fnLNFI;
	Lexilla::GetLibraryPropertyNamesFn fnGLPN;
	Lexilla::SetLibraryPropertyFn fnSLP;
	std::string nameSpace;
};
std::vector<LexLibrary> libraries;

std::vector<std::string> lexers;
std::vector<std::string> libraryProperties;

Function FindSymbol(Module m, const char *symbol) noexcept {
#if defined(_WIN32)
	return ::GetProcAddress(m, symbol);
#else
	return dlsym(m, symbol);
#endif
}

Lexilla::CreateLexerFn pCreateLexerDefault = nullptr;

bool NameContainsDot(std::string const& path) noexcept {
	for (std::string::const_reverse_iterator it = path.crbegin();
	     it != path.crend(); ++it) {
		if (*it == '.')
			return true;
		if (*it == '/' || *it == '\\')
			return false;
	}
	return false;
}

constexpr bool HasPrefix(std::string_view s, std::string_view prefix) noexcept {
	return (s.size() >= prefix.size()) && (prefix == s.substr(0, prefix.size()));
}

}

void Lexilla::SetDefault(CreateLexerFn pCreate) noexcept {
	pCreateLexerDefault = pCreate;
}

void Lexilla::SetDefaultDirectory(std::string const& directory) {
	directoryLoadDefault = directory;
}

bool Lexilla::Load(std::string const& sharedLibraryPaths) {
	if (sharedLibraryPaths == lastLoaded) {
		return !libraries.empty();
	}

	std::string paths = sharedLibraryPaths;
	lexers.clear();

	libraries.clear();
	while (!paths.empty()) {
		const size_t separator = paths.find_first_of(';');
		std::string path(paths.substr(0, separator));
		if (separator == std::string::npos) {
			paths = paths.substr(paths.size());
		} else {
			paths = paths.substr(separator + 1);
		}
		if (path == ".") {
			if (directoryLoadDefault.empty()) {
				path = "";
			} else {
				path = directoryLoadDefault;
				path += pathSeparator;
			}
			path += LEXILLA_LIB;
		}
		if (!NameContainsDot(path)) {
			// No '.' in name so add extension
			path.append(LEXILLA_EXTENSION);
		}
#if defined(_WIN32)
		// Convert from UTF-8 to wide characters
		std::wstring wsPath = WideStringFromUTF8(path);
		Module lexillaDL = ::LoadLibraryW(wsPath.c_str());
#else
		Module lexillaDL = dlopen(path.c_str(), RTLD_LAZY);
#endif
		if (lexillaDL) {
			GetLexerCountFn fnLexerCount = FunctionPointer<GetLexerCountFn>(
				FindSymbol(lexillaDL, LEXILLA_GETLEXERCOUNT));
			GetLexerNameFn fnLexerName = FunctionPointer<GetLexerNameFn>(
				FindSymbol(lexillaDL, LEXILLA_GETLEXERNAME));
			if (fnLexerCount && fnLexerName) {
				const int nLexers = fnLexerCount();
				for (int i = 0; i < nLexers; i++) {
					char name[100] = "";
					fnLexerName(i, name, sizeof(name));
					lexers.push_back(name);
				}
			}
			CreateLexerFn fnCL = FunctionPointer<CreateLexerFn>(
				FindSymbol(lexillaDL, LEXILLA_CREATELEXER));
			LexerNameFromIDFn fnLNFI = FunctionPointer<LexerNameFromIDFn>(
				FindSymbol(lexillaDL, LEXILLA_LEXERNAMEFROMID));
			GetLibraryPropertyNamesFn fnGLPN = FunctionPointer<GetLibraryPropertyNamesFn>(
				FindSymbol(lexillaDL, LEXILLA_GETLIBRARYPROPERTYNAMES));
			SetLibraryPropertyFn fnSLP = FunctionPointer<SetLibraryPropertyFn>(
				FindSymbol(lexillaDL, LEXILLA_SETLIBRARYPROPERTY));
			GetNameSpaceFn fnGNS = FunctionPointer<GetNameSpaceFn>(
				FindSymbol(lexillaDL, LEXILLA_GETNAMESPACE));
			std::string nameSpace;
			if (fnGNS) {
				nameSpace = fnGNS();
				nameSpace += LEXILLA_NAMESPACE_SEPARATOR;
			}
			LexLibrary lexLib {
				fnCL,
				fnLNFI,
				fnGLPN,
				fnSLP,
				nameSpace
			};
			libraries.push_back(lexLib);
		}
	}
	lastLoaded = sharedLibraryPaths;

	std::set<std::string> nameSet;
<<<<<<< HEAD
	for (GetLibraryPropertyNamesFn fnGLPN : fnGLPNs) {
		const char *cpNames = fnGLPN();
		if (cpNames) {
			std::string names = cpNames;
			while (!names.empty()) {
				const size_t separator = names.find_first_of('\n');
				std::string name(names.substr(0, separator));
				nameSet.insert(name);
				if (separator == std::string::npos) {
					names = names.substr(names.size());
				} else {
					names = names.substr(separator + 1);
=======
	for (const LexLibrary &lexLib : libraries) {
		if (lexLib.fnGLPN) {
			const char *cpNames = lexLib.fnGLPN();
			if (cpNames) {
				std::string_view names = cpNames;
				while (!names.empty()) {
					const size_t separator = names.find_first_of('\n');
					std::string name(names.substr(0, separator));
					nameSet.insert(name);
					if (separator == std::string::npos) {
						names.remove_prefix(names.size());
					} else {
						names.remove_prefix(separator + 1);
					}
>>>>>>> 7ed29b53
				}
			}
		}
	}
	// Standard Lexilla does not have any properties so can't be added to set.
	libraryProperties = std::vector<std::string>(nameSet.begin(), nameSet.end());

	return !libraries.empty();
}

Scintilla::ILexer5 *Lexilla::MakeLexer(std::string const& languageName) {
	std::string sLanguageName(languageName);	// Ensure NUL-termination
	// First, try to match namespace then name suffix
	for (const LexLibrary &lexLib : libraries) {
		if (lexLib.fnCL && !lexLib.nameSpace.empty()) {
			if (HasPrefix(languageName, lexLib.nameSpace)) {
				Scintilla::ILexer5 *pLexer = lexLib.fnCL(sLanguageName.substr(lexLib.nameSpace.size()).c_str());
				if (pLexer) {
					return pLexer;
				}
			}
		}
	}
	// If no match with namespace, try to just match name
	for (const LexLibrary &lexLib : libraries) {
		if (lexLib.fnCL) {
			Scintilla::ILexer5 *pLexer = lexLib.fnCL(sLanguageName.c_str());
			if (pLexer) {
				return pLexer;
			}
		}
	}
	if (pCreateLexerDefault) {
		return pCreateLexerDefault(sLanguageName.c_str());
	}
#if defined(LEXILLA_STATIC)
	Scintilla::ILexer5 *pLexer = CreateLexer(sLanguageName.c_str());
	if (pLexer) {
		return pLexer;
	}
#endif
	return nullptr;
}

std::vector<std::string> Lexilla::Lexers() {
	return lexers;
}

std::string Lexilla::NameFromID(int identifier) {
	for (const LexLibrary &lexLib : libraries) {
		if (lexLib.fnLNFI) {
			const char *name = lexLib.fnLNFI(identifier);
			if (name) {
				return name;
			}
		}
	}
	return std::string();
}

std::vector<std::string> Lexilla::LibraryProperties() {
	return libraryProperties;
}

void Lexilla::SetProperty(const char *key, const char *value) {
	for (const LexLibrary &lexLib : libraries) {
		if (lexLib.fnSLP) {
			lexLib.fnSLP(key, value);
		}
	}
	// Standard Lexilla does not have any properties so don't set.
}<|MERGE_RESOLUTION|>--- conflicted
+++ resolved
@@ -196,35 +196,20 @@
 	lastLoaded = sharedLibraryPaths;
 
 	std::set<std::string> nameSet;
-<<<<<<< HEAD
-	for (GetLibraryPropertyNamesFn fnGLPN : fnGLPNs) {
-		const char *cpNames = fnGLPN();
-		if (cpNames) {
-			std::string names = cpNames;
-			while (!names.empty()) {
-				const size_t separator = names.find_first_of('\n');
-				std::string name(names.substr(0, separator));
-				nameSet.insert(name);
-				if (separator == std::string::npos) {
-					names = names.substr(names.size());
-				} else {
-					names = names.substr(separator + 1);
-=======
 	for (const LexLibrary &lexLib : libraries) {
 		if (lexLib.fnGLPN) {
 			const char *cpNames = lexLib.fnGLPN();
 			if (cpNames) {
-				std::string_view names = cpNames;
+				std::string names = cpNames;
 				while (!names.empty()) {
 					const size_t separator = names.find_first_of('\n');
 					std::string name(names.substr(0, separator));
 					nameSet.insert(name);
 					if (separator == std::string::npos) {
-						names.remove_prefix(names.size());
+						names = names.substr(names.size());
 					} else {
-						names.remove_prefix(separator + 1);
+						names = names.substr(separator + 1);
 					}
->>>>>>> 7ed29b53
 				}
 			}
 		}
